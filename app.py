import nltk
from ebmnlp_bioelmo_crf import EBMNLPTagger
from flask import Flask, request, render_template

app = Flask(__name__)

EBMNLP_BIOELMO_CRF_CHECKPOINT_PATH = './models/ebmnlp_bioelmo_crf/ebmnlp_bioelmo_crf.ckpt'

@app.route('/')
def form():
    return render_template('sample.html')

@app.route('/predict', methods=['POST'])
def predict():
    abstract = request.form['abstract']
<<<<<<< HEAD
    ebmnlp = EBMNLPTagger.load_from_checkpoint('./checkpoint/checkpoints/epoch=13.ckpt')
=======
    ebmnlp = EBMNLPTagger.load_from_checkpoint(EBMNLP_BIOELMO_CRF_CHECKPOINT_PATH)
>>>>>>> 080f7f89
    ebmnlp.to('cuda')
    tokens = nltk.word_tokenize(abstract)
    tags = ebmnlp.unpack_pred_tags(ebmnlp.forward([tokens]))
    tagging = [(tag, token) for tag, token in zip(tags[0], tokens)]
    return render_template('sample.html', tagging=tagging)<|MERGE_RESOLUTION|>--- conflicted
+++ resolved
@@ -13,11 +13,7 @@
 @app.route('/predict', methods=['POST'])
 def predict():
     abstract = request.form['abstract']
-<<<<<<< HEAD
-    ebmnlp = EBMNLPTagger.load_from_checkpoint('./checkpoint/checkpoints/epoch=13.ckpt')
-=======
     ebmnlp = EBMNLPTagger.load_from_checkpoint(EBMNLP_BIOELMO_CRF_CHECKPOINT_PATH)
->>>>>>> 080f7f89
     ebmnlp.to('cuda')
     tokens = nltk.word_tokenize(abstract)
     tags = ebmnlp.unpack_pred_tags(ebmnlp.forward([tokens]))
