--- conflicted
+++ resolved
@@ -231,12 +231,7 @@
             tokens_padded = tokens + [self.pad_token] * (self.max_length - len(tokens))
             returns['tokens'] = tokens_padded
             returns['tokens_nopad'] = tokens
-<<<<<<< HEAD
-
-
-=======
-    
->>>>>>> 839aea13
+    
         with open(self.p_files[idx]) as f:
             # sequence of 0 (O-tag) or 1 (I-tag)
             # e.g., '1,1,0,1,1,0,...'
@@ -287,10 +282,6 @@
         super().__init__(**kwargs)
 
 
-<<<<<<< HEAD
-=======
-
->>>>>>> 839aea13
 
 # 2. LightningModule
 
